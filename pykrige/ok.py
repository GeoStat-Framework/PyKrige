--- conflicted
+++ resolved
@@ -1,768 +1,754 @@
-from __future__ import absolute_import
-from __future__ import division
-from __future__ import print_function
-from __future__ import unicode_literals
-
-__doc__ = """Code by Benjamin S. Murphy
-bscott.murphy@gmail.com
-
-Dependencies:
-    numpy
-    scipy
-    matplotlib
-    Cython
-
-Classes:
-    OrdinaryKriging: Convenience class for easy access to 2D Ordinary Kriging.
-
-References:
-    P.K. Kitanidis, Introduction to Geostatistcs: Applications in Hydrogeology,
-    (Cambridge University Press, 1997) 272 p.
-
-Copyright (c) 2015-2017 Benjamin S. Murphy
-"""
-
-import warnings
-import numpy as np
-import scipy.linalg
-from scipy.spatial.distance import cdist
-import matplotlib.pyplot as plt
-from . import variogram_models
-from . import core
-from .core import adjust_for_anisotropy, initialize_variogram_model
-import warnings
-
-
-class OrdinaryKriging:
-    """class OrdinaryKriging
-    Convenience class for easy access to 2D Ordinary Kriging
-
-    Dependencies:
-        numpy
-        scipy
-        matplotlib
-
-    Inputs:
-        X (array-like): X-coordinates of data points.
-        Y (array-like): Y-coordinates of data points.
-        Z (array-like): Values at data points.
-
-        variogram_model (string, optional): Specified which variogram model to use;
-            may be one of the following: linear, power, gaussian, spherical,
-            exponential. Default is linear variogram model. To utilize as custom variogram
-            model, specify 'custom'; you must also provide variogram_parameters and
-            variogram_function.
-        variogram_parameters (list, optional): Parameters that define the
-            specified variogram model. If not provided, parameters will be automatically
-            calculated such that the root-mean-square error for the fit variogram
-            function is minimized.
-                linear - [slope, nugget]
-                power - [scale, exponent, nugget]
-                gaussian - [sill, range, nugget]
-                spherical - [sill, range, nugget]
-                exponential - [sill, range, nugget]
-                hole-effect - [sill, range, nugget]
-            For a custom variogram model, the parameters are required, as custom variogram
-            models currently will not automatically be fit to the data. The code does not
-            check that the provided list contains the appropriate number of parameters for
-            the custom variogram model, so an incorrect parameter list in such a case will
-            probably trigger an esoteric exception someplace deep in the code.
-            NOTE that, by default, the code expects the full sill rather than the partial sill.
-            The user can specify the partial sill (psill) instead of the full sill
-            here by setting the 'use_psill' flag to True (see below).
-        variogram_function (callable, optional): A callable function that must be provided
-            if variogram_model is specified as 'custom'. The function must take only two
-            arguments: first, a list of parameters for the variogram model; second, the
-            distances at which to calculate the variogram model. The list provided in
-            variogram_parameters will be passed to the function as the first argument.
-        nlags (int, optional): Number of averaging bins for the semivariogram.
-            Default is 6.
-        weight (boolean, optional): Flag that specifies if semivariance at smaller lags
-            should be weighted more heavily when automatically calculating variogram model.
-            True indicates that weights will be applied. Default is False.
-            (Kitanidis suggests that the values at smaller lags are more important in
-            fitting a variogram model, so the option is provided to enable such weighting.)
-        use_psill (boolean, optional): Flag that specified whether the user has specified the full sill
-            or the partial sill (psill). Only used if the user specifies the variogram model parameters
-            and if the variogram model is specified as gaussian, spherical, exponential, or hole-effect.
-            If True, the code will interpret the variogram model parameters in terms of the partial sill;
-            if False, the code will interpret the variogram model parameters in terms of the full sill.
-            Default is False, as it is generally easier for the user to think in terms of the full sill.
-        anisotropy_scaling (float, optional): Scalar stretching value to take
-            into account anisotropy. Default is 1 (effectively no stretching).
-            Scaling is applied in the y-direction in the rotated data frame
-            (i.e., after adjusting for the anisotropy_angle, if anisotropy_angle
-            is not 0). This parameter has no effect if coordinate_types is set to
-            'geographic'.
-        anisotropy_angle (float, optional): CCW angle (in degrees) by which to
-            rotate coordinate system in order to take into account anisotropy.
-            Default is 0 (no rotation). Note that the coordinate system is rotated.
-            This parameter has no effect if coordinate_types is set to 'geographic'.
-        verbose (Boolean, optional): Enables program text output to monitor
-            kriging process. Default is False (off).
-        enable_plotting (Boolean, optional): Enables plotting to display
-            variogram. Default is False (off).
-        enable_statistics (Boolean, optional). Default is False
-        coordinates_type (string, optional): One of 'euclidean' or 'geographic'.
-            Determines if the x and y coordinates are interpreted as on a plane
-            ('euclidean') or as coordinates on a sphere ('geographic'). In
-            case of geographic coordinates, x is interpreted as longitude and
-            y as latitude coordinates, both given in degree. Longitudes are 
-            expected in [0, 360] and latitudes in [-90, 90].
-            Default is 'euclidean'.
-
-    Callable Methods:
-        display_variogram_model(): Displays semivariogram and variogram model.
-
-        update_variogram_model(variogram_model, variogram_parameters=None, nlags=6, weight=False,
-            use_psill=False, anisotropy_scaling=1.0, anisotropy_angle=0.0):
-            Changes the variogram model and variogram parameters for
-            the kriging system.
-            Inputs:
-                variogram_model (string): May be any of the variogram models
-                    listed above. May also be 'custom', in which case variogram_parameters
-                    and variogram_function must be specified.
-                variogram_parameters (list, optional): List of variogram model
-                    parameters, as listed above. If not provided, a best fit model
-                    will be calculated as described above.
-                variogram_function (callable, optional): A callable function that must be
-                    provided if variogram_model is specified as 'custom'. See above for
-                    more information.
-                nlags (int, optional): Number of averaging bins for the semivariogram.
-                    Defualt is 6.
-                weight (boolean, optional): Flag that specifies if semivariance at smaller lags
-                    should be weighted more heavily when automatically calculating variogram model.
-                    True indicates that weights will be applied. Default is False.
-                use_psill (boolean, optional): Flag that specified whether the user has specified
-                    the full sill or the partial sill (psill) in the variogram_parameters list.
-                    Default is False.
-                anisotropy_scaling (float, optional): Scalar stretching value to
-                    take into account anisotropy. Default is 1 (effectively no
-                    stretching). Scaling is applied in the y-direction.
-                anisotropy_angle (float, optional): CCW angle (in degrees) by which to
-                    rotate coordinate system in order to take into account
-                    anisotropy. Default is 0 (no rotation).
-
-        switch_verbose(): Enables/disables program text output. No arguments.
-        switch_plotting(): Enables/disable variogram plot display. No arguments.
-
-        get_epsilon_residuals(): Returns the epsilon residuals of the
-            variogram fit. No arguments.
-        plot_epsilon_residuals(): Plots the epsilon residuals of the variogram
-            fit in the order in which they were calculated. No arguments.
-
-        get_statistics(): Returns the Q1, Q2, and cR statistics for the
-            variogram fit (in that order). No arguments.
-
-        print_statistics(): Prints out the Q1, Q2, and cR statistics for
-            the variogram fit. NOTE that ideally Q1 is close to zero,
-            Q2 is close to 1, and cR is as small as possible.
-
-        execute(style, xpoints, ypoints, mask=None): Calculates a kriged grid.
-            Inputs:
-                style (string): Specifies how to treat input kriging points.
-                    Specifying 'grid' treats xpoints and ypoints as two arrays of
-                    x and y coordinates that define a rectangular grid.
-                    Specifying 'points' treats xpoints and ypoints as two arrays
-                    that provide coordinate pairs at which to solve the kriging system.
-                    Specifying 'masked' treats xpoints and ypoints as two arrays of)
-                    x and y coordinates that define a rectangular grid and uses mask
-                    to only evaluate specific points in the grid.
-                xpoints (array-like, dim Nx1): If style is specific as 'grid' or 'masked',
-                    x-coordinates of MxN grid. If style is specified as 'points',
-                    x-coordinates of specific points at which to solve kriging system.
-                ypoints (array-like, dim Mx1): If style is specified as 'grid' or 'masked',
-                    y-coordinates of MxN grid. If style is specified as 'points',
-                    y-coordinates of specific points at which to solve kriging system.
-                mask (boolean array, dim MxN, optional): Specifies the points in the rectangular
-                    grid defined by xpoints and ypoints that are to be excluded in the
-                    kriging calculations. Must be provided if style is specified as 'masked'.
-                    False indicates that the point should not be masked; True indicates that
-                    the point should be masked.
-                backend (string, optional): Specifies which approach to use in kriging.
-                    Specifying 'vectorized' will solve the entire kriging problem at once in a
-                    vectorized operation. This approach is faster but also can consume a
-                    significant amount of memory for large grids and/or large datasets.
-                    Specifying 'loop' will loop through each point at which the kriging system
-                    is to be solved. This approach is slower but also less memory-intensive.
-                    Specifying 'C' will utilize a loop in Cython.
-                    Default is 'vectorized'.
-                n_closest_points (int, optional): For kriging with a moving window, specifies the number
-                    of nearby points to use in the calculation. This can speed up the calculation for large
-                    datasets, but should be used with caution. As Kitanidis notes, kriging with a moving
-                    window can produce unexpected oddities if the variogram model is not carefully chosen.
-            Outputs:
-                zvalues (numpy array, dim MxN or dim Nx1): Z-values of specified grid or at the
-                    specified set of points. If style was specified as 'masked', zvalues will
-                    be a numpy masked array.
-                sigmasq (numpy array, dim MxN or dim Nx1): Variance at specified grid points or
-                    at the specified set of points. If style was specified as 'masked', sigmasq
-                    will be a numpy masked array.
-
-    References:
-        P.K. Kitanidis, Introduction to Geostatistcs: Applications in Hydrogeology,
-        (Cambridge University Press, 1997) 272 p.
-    """
-
-    eps = 1.e-10   # Cutoff for comparison to zero
-    variogram_dict = {'linear': variogram_models.linear_variogram_model,
-                      'power': variogram_models.power_variogram_model,
-                      'gaussian': variogram_models.gaussian_variogram_model,
-                      'spherical': variogram_models.spherical_variogram_model,
-                      'exponential': variogram_models.exponential_variogram_model,
-                      'hole-effect': variogram_models.hole_effect_variogram_model}
-
-    def __init__(self, x, y, z, variogram_model='linear', variogram_parameters=None,
-                 variogram_function=None, nlags=6, weight=False, use_psill=False,
-                 anisotropy_scaling=1.0, anisotropy_angle=0.0,
-                 verbose=False, enable_plotting=False, enable_statistics=False,
-                 coordinates_type='euclidean'):
-
-        # Code assumes 1D input arrays of floats. Ensures that any extraneous dimensions
-        # don't get in the way. Copies are created to avoid any problems with
-        # referencing the original passed arguments.
-        # Also, values are forced to be float... in the future, might be worth
-        # developing complex-number kriging (useful for vector field kriging)
-        self.X_ORIG = np.atleast_1d(np.squeeze(np.array(x, copy=True, dtype=np.float64)))
-        self.Y_ORIG = np.atleast_1d(np.squeeze(np.array(y, copy=True, dtype=np.float64)))
-        self.Z = np.atleast_1d(np.squeeze(np.array(z, copy=True, dtype=np.float64)))
-
-        self.verbose = verbose
-        self.enable_plotting = enable_plotting
-        if self.enable_plotting and self.verbose:
-            print("Plotting Enabled\n")
-
-        # adjust for anisotropy... only implemented for euclidean (rectangular) coordinates,
-        # as anisotropy is ambiguous for geographic coordinates...
-        if coordinates_type == 'euclidean':
-            self.XCENTER = (np.amax(self.X_ORIG) + np.amin(self.X_ORIG))/2.0
-            self.YCENTER = (np.amax(self.Y_ORIG) + np.amin(self.Y_ORIG))/2.0
-            self.anisotropy_scaling = anisotropy_scaling
-            self.anisotropy_angle = anisotropy_angle
-            if self.verbose:
-                print("Adjusting data for anisotropy...")
-            self.X_ADJUSTED, self.Y_ADJUSTED = adjust_for_anisotropy(np.vstack((self.X_ORIG, self.Y_ORIG)).T,
-                                                                     [self.XCENTER, self.YCENTER],
-                                                                     [self.anisotropy_scaling],
-                                                                     [self.anisotropy_angle]).T
-        elif coordinates_type == 'geographic':
-            # Leave everything as is in geographic case.
-<<<<<<< HEAD
-            # May be open to discussion? -- probably not worth messing with,
-            # since anisotropy as implemented in this code is ambiguous on a sphere...
-            warnings.warn("Warning: Anisotropy is not compatible with geographic coordinates. "
-                          "Ignoring user set anisotropy.", RuntimeWarning)
-            self.XCENTER = 0.0
-            self.YCENTER = 0.0
-=======
-            # May be open to discussion?
-            if anisotropy_scaling != 1.0:
-                warnings.warn("Anisotropy is not compatible with geographic "
-                              "coordinates. Ignoring user set anisotropy.",
-                              UserWarning)
-            self.XCENTER= 0.0
-            self.YCENTER= 0.0
->>>>>>> 8faeccc7
-            self.anisotropy_scaling = 1.0
-            self.anisotropy_angle = 0.0
-            self.X_ADJUSTED = self.X_ORIG
-            self.Y_ADJUSTED = self.Y_ORIG
-        else:
-            raise ValueError("Only 'euclidean' and 'geographic' are valid values for "
-                             "coordinates-keyword.")
-        self.coordinates_type = coordinates_type
-
-        # set up variogram model and parameters...
-        self.variogram_model = variogram_model
-        if self.variogram_model not in self.variogram_dict.keys() and self.variogram_model != 'custom':
-            raise ValueError("Specified variogram model '%s' is not supported." % variogram_model)
-        elif self.variogram_model == 'custom':
-            if variogram_function is None or not callable(variogram_function):
-                raise ValueError("Must specify callable function for custom variogram model.")
-            else:
-                self.variogram_function = variogram_function
-        else:
-            self.variogram_function = self.variogram_dict[self.variogram_model]
-
-        if self.verbose:
-            print("Initializing variogram model...")
-
-        # The 'use_psill' kwarg lets the user specify whether variogram_parameters, if specified,
-        # are given in terms of the full sill or the partial sill. The full sill is easier to work
-        # with as a user, but the code works better with the partial sill. If the 'use_psill' is False
-        # (i.e., user is feeding in the full sill), the code converts to partial sill before initializing
-        # the variogram model...
-        if variogram_parameters is None:
-            vp_temp = None
-        elif use_psill:
-            vp_temp = variogram_parameters
-        else:
-            if self.variogram_model in ['gaussian', 'spherical', 'exponential', 'hole-effect']:
-                vp_temp = [variogram_parameters[0] - variogram_parameters[2],
-                           variogram_parameters[1], variogram_parameters[2]]
-            else:
-                vp_temp = variogram_parameters
-        self.lags, self.semivariance, self.variogram_model_parameters = \
-            initialize_variogram_model(np.vstack((self.X_ADJUSTED, self.Y_ADJUSTED)).T, self.Z, self.variogram_model,
-                                       vp_temp, self.variogram_function, nlags, weight, self.coordinates_type)
-
-        if self.verbose:
-            print("Coordinates type: '%s'" % self.coordinates_type, '\n')
-            if self.variogram_model == 'linear':
-                print("Using '%s' Variogram Model" % 'linear')
-                print("Slope:", self.variogram_model_parameters[0])
-                print("Nugget:", self.variogram_model_parameters[1], '\n')
-            elif self.variogram_model == 'power':
-                print("Using '%s' Variogram Model" % 'power')
-                print("Scale:", self.variogram_model_parameters[0])
-                print("Exponent:", self.variogram_model_parameters[1])
-                print("Nugget:", self.variogram_model_parameters[2], '\n')
-            elif self.variogram_model == 'custom':
-                print("Using Custom Variogram Model")
-            else:
-                print("Using '%s' Variogram Model" % self.variogram_model)
-                print("Partial Sill:", self.variogram_model_parameters[0])
-                print("Full Sill:", self.variogram_model_parameters[0] + self.variogram_model_parameters[2])
-                print("Range:", self.variogram_model_parameters[1])
-                print("Nugget:", self.variogram_model_parameters[2], '\n')
-        if self.enable_plotting:
-            self.display_variogram_model()
-
-        if self.verbose:
-            print("Calculating statistics on variogram model fit...")
-        if enable_statistics:
-            self.delta, self.sigma, self.epsilon = core.find_statistics(self.X_ADJUSTED, self.Y_ADJUSTED,
-                                                                        self.Z, self.variogram_function,
-                                                                        self.variogram_model_parameters,
-                                                                        self.coordinates_type)
-            self.Q1 = core.calcQ1(self.epsilon)
-            self.Q2 = core.calcQ2(self.epsilon)
-            self.cR = core.calc_cR(self.Q2, self.sigma)
-            if self.verbose:
-                print("Q1 =", self.Q1)
-                print("Q2 =", self.Q2)
-                print("cR =", self.cR, '\n')
-        else:
-            self.delta, self.sigma, self.epsilon, self.Q1, self.Q2, self.cR = [None]*6
-
-    def update_variogram_model(self, variogram_model, variogram_parameters=None,
-                               variogram_function=None, nlags=6, weight=False, use_psill=False,
-                               anisotropy_scaling=1.0, anisotropy_angle=0.0):
-        """Allows user to update variogram type and/or variogram model parameters."""
-
-        if anisotropy_scaling != self.anisotropy_scaling or \
-           anisotropy_angle != self.anisotropy_angle:
-            if self.coordinates_type == 'euclidean':
-                if self.verbose:
-                    print("Adjusting data for anisotropy...")
-                self.anisotropy_scaling = anisotropy_scaling
-                self.anisotropy_angle = anisotropy_angle
-                self.X_ADJUSTED, self.Y_ADJUSTED = \
-                    adjust_for_anisotropy(np.vstack((self.X_ORIG, self.Y_ORIG)).T,
-                                          [self.XCENTER, self.YCENTER],
-                                          [self.anisotropy_scaling],
-                                          [self.anisotropy_angle]).T
-            elif self.coordinates_type == 'geographic':
-<<<<<<< HEAD
-                print("Warning: Anisotropy is not compatible with geographic coordinates. "
-                      "Ignoring user set anisotropy.")
-=======
-                if anisotropy_scaling != 1.0:
-                    warnings.warn("Anisotropy is not compatible with geographic"
-                                  " coordinates. Ignoring user set anisotropy.",
-                                  UserWarning)
->>>>>>> 8faeccc7
-                self.anisotropy_scaling = 1.0
-                self.anisotropy_angle = 0.0
-                self.X_ADJUSTED = self.X_ORIG
-                self.Y_ADJUSTED = self.Y_ORIG
-
-        self.variogram_model = variogram_model
-        if self.variogram_model not in self.variogram_dict.keys() and self.variogram_model != 'custom':
-            raise ValueError("Specified variogram model '%s' is not supported." % variogram_model)
-        elif self.variogram_model == 'custom':
-            if variogram_function is None or not callable(variogram_function):
-                raise ValueError("Must specify callable function for custom variogram model.")
-            else:
-                self.variogram_function = variogram_function
-        else:
-            self.variogram_function = self.variogram_dict[self.variogram_model]
-        if self.verbose:
-            print("Updating variogram mode...")
-
-        # See note above about the 'use_psill' kwarg...
-        if variogram_parameters is None:
-            vp_temp = None
-        elif use_psill:
-            vp_temp = variogram_parameters
-        else:
-            if self.variogram_model in ['gaussian', 'spherical', 'exponential', 'hole-effect']:
-                vp_temp = [variogram_parameters[0] - variogram_parameters[2],
-                           variogram_parameters[1], variogram_parameters[2]]
-            else:
-                vp_temp = variogram_parameters
-        self.lags, self.semivariance, self.variogram_model_parameters = \
-            initialize_variogram_model(np.vstack((self.X_ADJUSTED, self.Y_ADJUSTED)).T, self.Z, self.variogram_model,
-                                       vp_temp, self.variogram_function, nlags, weight, self.coordinates_type)
-
-        if self.verbose:
-            print("Coordinates type: '%s'" % self.coordinates_type, '\n')
-            if self.variogram_model == 'linear':
-                print("Using '%s' Variogram Model" % 'linear')
-                print("Slope:", self.variogram_model_parameters[0])
-                print("Nugget:", self.variogram_model_parameters[1], '\n')
-            elif self.variogram_model == 'power':
-                print("Using '%s' Variogram Model" % 'power')
-                print("Scale:", self.variogram_model_parameters[0])
-                print("Exponent:", self.variogram_model_parameters[1])
-                print("Nugget:", self.variogram_model_parameters[2], '\n')
-            elif self.variogram_model == 'custom':
-                print("Using Custom Variogram Model")
-            else:
-                print("Using '%s' Variogram Model" % self.variogram_model)
-                print("Partial Sill:", self.variogram_model_parameters[0])
-                print("Full Sill:", self.variogram_model_parameters[0] + self.variogram_model_parameters[2])
-                print("Range:", self.variogram_model_parameters[1])
-                print("Nugget:", self.variogram_model_parameters[2], '\n')
-        if self.enable_plotting:
-            self.display_variogram_model()
-
-        if self.verbose:
-            print("Calculating statistics on variogram model fit...")
-        self.delta, self.sigma, self.epsilon = core.find_statistics(self.X_ADJUSTED, self.Y_ADJUSTED,
-                                                                    self.Z, self.variogram_function,
-                                                                    self.variogram_model_parameters,
-                                                                    self.coordinates_type)
-        self.Q1 = core.calcQ1(self.epsilon)
-        self.Q2 = core.calcQ2(self.epsilon)
-        self.cR = core.calc_cR(self.Q2, self.sigma)
-        if self.verbose:
-            print("Q1 =", self.Q1)
-            print("Q2 =", self.Q2)
-            print("cR =", self.cR, '\n')
-
-    def display_variogram_model(self):
-        """Displays variogram model with the actual binned data"""
-        fig = plt.figure()
-        ax = fig.add_subplot(111)
-        ax.plot(self.lags, self.semivariance, 'r*')
-        ax.plot(self.lags,
-                self.variogram_function(self.variogram_model_parameters, self.lags), 'k-')
-        plt.show()
-
-    def switch_verbose(self):
-        """Allows user to switch code talk-back on/off. Takes no arguments."""
-        self.verbose = not self.verbose
-
-    def switch_plotting(self):
-        """Allows user to switch plot display on/off. Takes no arguments."""
-        self.enable_plotting = not self.enable_plotting
-
-    def get_epsilon_residuals(self):
-        """Returns the epsilon residuals for the variogram fit."""
-        return self.epsilon
-
-    def plot_epsilon_residuals(self):
-        """Plots the epsilon residuals for the variogram fit."""
-        fig = plt.figure()
-        ax = fig.add_subplot(111)
-        ax.scatter(range(self.epsilon.size), self.epsilon, c='k', marker='*')
-        ax.axhline(y=0.0)
-        plt.show()
-
-    def get_statistics(self):
-        return self.Q1, self.Q2, self.cR
-
-    def print_statistics(self):
-        print("Q1 =", self.Q1)
-        print("Q2 =", self.Q2)
-        print("cR =", self.cR)
-
-    def _get_kriging_matrix(self, n):
-        """Assembles the kriging matrix."""
-
-        xy = np.concatenate((self.X_ADJUSTED[:, np.newaxis], self.Y_ADJUSTED[:, np.newaxis]), axis=1)
-        d = cdist(xy, xy, 'euclidean')
-        a = np.zeros((n+1, n+1))
-        a[:n, :n] = - self.variogram_function(self.variogram_model_parameters, d)
-        np.fill_diagonal(a, 0.)
-        a[n, :] = 1.0
-        a[:, n] = 1.0
-        a[n, n] = 0.0
-
-        return a
-
-    def _exec_vector(self, a, bd, mask):
-        """Solves the kriging system as a vectorized operation. This method
-        can take a lot of memory for large grids and/or large datasets."""
-
-        npt = bd.shape[0]
-        n = self.X_ADJUSTED.shape[0]
-        zero_index = None
-        zero_value = False
-
-        a_inv = scipy.linalg.inv(a)
-
-        if np.any(np.absolute(bd) <= self.eps):
-            zero_value = True
-            zero_index = np.where(np.absolute(bd) <= self.eps)
-
-        b = np.zeros((npt, n+1, 1))
-        b[:, :n, 0] = - self.variogram_function(self.variogram_model_parameters, bd)
-        if zero_value:
-            b[zero_index[0], zero_index[1], 0] = 0.0
-        b[:, n, 0] = 1.0
-
-        if (~mask).any():
-            mask_b = np.repeat(mask[:, np.newaxis, np.newaxis], n+1, axis=1)
-            b = np.ma.array(b, mask=mask_b)
-
-        x = np.dot(a_inv, b.reshape((npt, n+1)).T).reshape((1, n+1, npt)).T
-        zvalues = np.sum(x[:, :n, 0] * self.Z, axis=1)
-        sigmasq = np.sum(x[:, :, 0] * -b[:, :, 0], axis=1)
-
-        return zvalues, sigmasq
-
-    def _exec_loop(self, a, bd_all, mask):
-        """Solves the kriging system by looping over all specified points.
-        Less memory-intensive, but involves a Python-level loop."""
-
-        npt = bd_all.shape[0]
-        n = self.X_ADJUSTED.shape[0]
-        zvalues = np.zeros(npt)
-        sigmasq = np.zeros(npt)
-
-        a_inv = scipy.linalg.inv(a)
-
-        for j in np.nonzero(~mask)[0]:   # Note that this is the same thing as range(npt) if mask is not defined,
-            bd = bd_all[j]               # otherwise it takes the non-masked elements.
-            if np.any(np.absolute(bd) <= self.eps):
-                zero_value = True
-                zero_index = np.where(np.absolute(bd) <= self.eps)
-            else:
-                zero_index = None
-                zero_value = False
-
-            b = np.zeros((n+1, 1))
-            b[:n, 0] = - self.variogram_function(self.variogram_model_parameters, bd)
-            if zero_value:
-                b[zero_index[0], 0] = 0.0
-            b[n, 0] = 1.0
-            x = np.dot(a_inv, b)
-            zvalues[j] = np.sum(x[:n, 0] * self.Z)
-            sigmasq[j] = np.sum(x[:, 0] * -b[:, 0])
-
-        return zvalues, sigmasq
-
-    def _exec_loop_moving_window(self, a_all, bd_all, mask, bd_idx):
-        """Solves the kriging system by looping over all specified points.
-        Less memory-intensive, but involves a Python-level loop."""
-        import scipy.linalg.lapack
-
-        npt = bd_all.shape[0]
-        n = bd_idx.shape[1]
-        zvalues = np.zeros(npt)
-        sigmasq = np.zeros(npt)
-
-        for i in np.nonzero(~mask)[0]:   # Note that this is the same thing as range(npt) if mask is not defined,
-            b_selector = bd_idx[i]       # otherwise it takes the non-masked elements.
-            bd = bd_all[i]
-
-            a_selector = np.concatenate((b_selector, np.array([a_all.shape[0] - 1])))
-            a = a_all[a_selector[:, None], a_selector]
-
-            if np.any(np.absolute(bd) <= self.eps):
-                zero_value = True
-                zero_index = np.where(np.absolute(bd) <= self.eps)
-            else:
-                zero_index = None
-                zero_value = False
-            b = np.zeros((n+1, 1))
-            b[:n, 0] = - self.variogram_function(self.variogram_model_parameters, bd)
-            if zero_value:
-                b[zero_index[0], 0] = 0.0
-            b[n, 0] = 1.0
-
-            x = scipy.linalg.solve(a, b)
-
-            zvalues[i] = x[:n, 0].dot(self.Z[b_selector])
-            sigmasq[i] = - x[:, 0].dot(b[:, 0])
-
-        return zvalues, sigmasq
-
-    def execute(self, style, xpoints, ypoints, mask=None, backend='vectorized', n_closest_points=None):
-        """Calculates a kriged grid and the associated variance.
-
-        This is now the method that performs the main kriging calculation. Note that currently
-        measurements (i.e., z values) are considered 'exact'. This means that, when a specified
-        coordinate for interpolation is exactly the same as one of the data points, the variogram
-        evaluated at the point is forced to be zero. Also, the diagonal of the kriging matrix is
-        also always forced to be zero. In forcing the variogram evaluated at data points to be zero,
-        we are effectively saying that there is no variance at that point (no uncertainty,
-        so the value is 'exact').
-
-        In the future, the code may include an extra 'exact_values' boolean flag that can be
-        adjusted to specify whether to treat the measurements as 'exact'. Setting the flag
-        to false would indicate that the variogram should not be forced to be zero at zero distance
-        (i.e., when evaluated at data points). Instead, the uncertainty in the point will be
-        equal to the nugget. This would mean that the diagonal of the kriging matrix would be set to
-        the nugget instead of to zero.
-
-        Inputs:
-            style (string): Specifies how to treat input kriging points.
-                Specifying 'grid' treats xpoints and ypoints as two arrays of
-                x and y coordinates that define a rectangular grid.
-                Specifying 'points' treats xpoints and ypoints as two arrays
-                that provide coordinate pairs at which to solve the kriging system.
-                Specifying 'masked' treats xpoints and ypoints as two arrays of
-                x and y coordinates that define a rectangular grid and uses mask
-                to only evaluate specific points in the grid.
-            xpoints (array-like, dim N): If style is specific as 'grid' or 'masked',
-                x-coordinates of MxN grid. If style is specified as 'points',
-                x-coordinates of specific points at which to solve kriging system.
-            ypoints (array-like, dim M): If style is specified as 'grid' or 'masked',
-                y-coordinates of MxN grid. If style is specified as 'points',
-                y-coordinates of specific points at which to solve kriging system.
-                Note that in this case, xpoints and ypoints must have the same dimensions
-                (i.e., M = N).
-            mask (boolean array, dim MxN, optional): Specifies the points in the rectangular
-                grid defined by xpoints and ypoints that are to be excluded in the
-                kriging calculations. Must be provided if style is specified as 'masked'.
-                False indicates that the point should not be masked, so the kriging system
-                will be solved at the point.
-                True indicates that the point should be masked, so the kriging system should
-                will not be solved at the point.
-            backend (string, optional): Specifies which approach to use in kriging.
-                Specifying 'vectorized' will solve the entire kriging problem at once in a
-                vectorized operation. This approach is faster but also can consume a
-                significant amount of memory for large grids and/or large datasets.
-                Specifying 'loop' will loop through each point at which the kriging system
-                is to be solved. This approach is slower but also less memory-intensive.
-                Specifying 'C' will utilize a loop in Cython.
-                Default is 'vectorized'.
-            n_closest_points (int, optional): For kriging with a moving window, specifies the number
-                of nearby points to use in the calculation. This can speed up the calculation for large
-                datasets, but should be used with caution. As Kitanidis notes, kriging with a moving
-                window can produce unexpected oddities if the variogram model is not carefully chosen.
-        Outputs:
-            zvalues (numpy array, dim MxN or dim Nx1): Z-values of specified grid or at the
-                specified set of points. If style was specified as 'masked', zvalues will
-                be a numpy masked array.
-            sigmasq (numpy array, dim MxN or dim Nx1): Variance at specified grid points or
-                at the specified set of points. If style was specified as 'masked', sigmasq
-                will be a numpy masked array.
-        """
-
-        if self.verbose:
-            print("Executing Ordinary Kriging...\n")
-
-        if style != 'grid' and style != 'masked' and style != 'points':
-            raise ValueError("style argument must be 'grid', 'points', or 'masked'")
-
-        xpts = np.atleast_1d(np.squeeze(np.array(xpoints, copy=True)))
-        ypts = np.atleast_1d(np.squeeze(np.array(ypoints, copy=True)))
-        n = self.X_ADJUSTED.shape[0]
-        nx = xpts.size
-        ny = ypts.size
-        a = self._get_kriging_matrix(n)
-
-        if style in ['grid', 'masked']:
-            if style == 'masked':
-                if mask is None:
-                    raise IOError("Must specify boolean masking array when style is 'masked'.")
-                if mask.shape[0] != ny or mask.shape[1] != nx:
-                    if mask.shape[0] == nx and mask.shape[1] == ny:
-                        mask = mask.T
-                    else:
-                        raise ValueError("Mask dimensions do not match specified grid dimensions.")
-                mask = mask.flatten()
-            npt = ny*nx
-            grid_x, grid_y = np.meshgrid(xpts, ypts)
-            xpts = grid_x.flatten()
-            ypts = grid_y.flatten()
-
-        elif style == 'points':
-            if xpts.size != ypts.size:
-                raise ValueError("xpoints and ypoints must have same dimensions "
-                                 "when treated as listing discrete points.")
-            npt = nx
-        else:
-            raise ValueError("style argument must be 'grid', 'points', or 'masked'")
-
-        if self.coordinates_type == 'euclidean':
-            xpts, ypts = adjust_for_anisotropy(np.vstack((xpts, ypts)).T, [self.XCENTER, self.YCENTER],
-                                               [self.anisotropy_scaling], [self.anisotropy_angle]).T
-            xy_data = np.concatenate((self.X_ADJUSTED[:, np.newaxis], self.Y_ADJUSTED[:, np.newaxis]), axis=1)
-            xy_points = np.concatenate((xpts[:, np.newaxis], ypts[:, np.newaxis]), axis=1)
-        elif self.coordinates_type == 'geographic':
-            # Quick version:
-            # Only difference between euclidean and spherical space regarding kriging is the distance
-            # metric.
-            # Since the relationship between three dimensional euclidean distance and great circle distance
-            # on the sphere is monotonous, use the existing (euclidean) infrastructure for nearest neighbour
-            # search and distance calculation in euclidean three space and convert distances to
-            # great circle distances afterwards.
-            lon_d = self.X_ADJUSTED[:, np.newaxis] * np.pi / 180.0
-            lat_d = self.Y_ADJUSTED[:, np.newaxis] * np.pi / 180.0
-            xy_data = np.concatenate((np.cos(lon_d)*np.cos(lat_d), np.sin(lon_d)*np.cos(lat_d), np.sin(lat_d)), axis=1)
-            lon_p = xpts[:, np.newaxis] * np.pi / 180.0
-            lat_p = ypts[:, np.newaxis] * np.pi / 180.0
-            xy_points = np.concatenate((np.cos(lon_p)*np.cos(lat_p), np.sin(lon_p)*np.cos(lat_p), np.sin(lat_p)), axis=1)
-
-        if style != 'masked':
-            mask = np.zeros(npt, dtype='bool')
-
-        c_pars = None
-        if backend == 'C':
-            try:
-                from .lib.cok import _c_exec_loop, _c_exec_loop_moving_window
-            except ImportError:
-                print('Warning: failed to load Cython extensions.\n'\
-                      '   See https://github.com/bsmurphy/PyKrige/issues/8 \n'\
-                      '   Falling back to a pure python backend...')
-                backend = 'loop'
-            except:
-                raise RuntimeError("Unknown error in trying to load Cython extension.")
-
-            c_pars = {key: getattr(self, key) for key in ['Z', 'eps', 'variogram_model_parameters',
-                                                          'variogram_function']}
-
-        if n_closest_points is not None:
-            from scipy.spatial import cKDTree
-            tree = cKDTree(xy_data)
-            bd, bd_idx = tree.query(xy_points, k=n_closest_points, eps=0.0)
-            if self.coordinates_type == 'geographic':
-                # Convert euclidean distances to great circle distances:
-                bd = core.euclid3_to_great_circle(bd)
-            
-            if backend == 'loop':
-                zvalues, sigmasq = self._exec_loop_moving_window(a, bd, mask, bd_idx)
-            elif backend == 'C':
-                zvalues, sigmasq = _c_exec_loop_moving_window(a, bd, mask.astype('int8'),
-                                                              bd_idx, self.X_ADJUSTED.shape[0], c_pars)
-            else:
-                raise ValueError('Specified backend {} for a moving window is not supported.'.format(backend))
-        else:
-            bd = cdist(xy_points,  xy_data, 'euclidean')
-            if self.coordinates_type == 'geographic':
-                # Convert euclidean distances to great circle distances:
-                bd = core.euclid3_to_great_circle(bd)
-            
-            if backend == 'vectorized':
-                zvalues, sigmasq = self._exec_vector(a, bd, mask)
-            elif backend == 'loop':
-                zvalues, sigmasq = self._exec_loop(a, bd, mask)
-            elif backend == 'C':
-                zvalues, sigmasq = _c_exec_loop(a, bd, mask.astype('int8'), self.X_ADJUSTED.shape[0],  c_pars)
-            else:
-                raise ValueError('Specified backend {} is not supported for 2D ordinary kriging.'.format(backend))
-
-        if style == 'masked':
-            zvalues = np.ma.array(zvalues, mask=mask)
-            sigmasq = np.ma.array(sigmasq, mask=mask)
-
-        if style in ['masked', 'grid']:
-            zvalues = zvalues.reshape((ny, nx))
-            sigmasq = sigmasq.reshape((ny, nx))
-
-        return zvalues, sigmasq
+from __future__ import absolute_import
+from __future__ import division
+from __future__ import print_function
+from __future__ import unicode_literals
+
+__doc__ = """Code by Benjamin S. Murphy
+bscott.murphy@gmail.com
+
+Dependencies:
+    numpy
+    scipy
+    matplotlib
+    Cython
+
+Classes:
+    OrdinaryKriging: Convenience class for easy access to 2D Ordinary Kriging.
+
+References:
+    P.K. Kitanidis, Introduction to Geostatistcs: Applications in Hydrogeology,
+    (Cambridge University Press, 1997) 272 p.
+
+Copyright (c) 2015-2017 Benjamin S. Murphy
+"""
+
+import warnings
+import numpy as np
+import scipy.linalg
+from scipy.spatial.distance import cdist
+import matplotlib.pyplot as plt
+from . import variogram_models
+from . import core
+from .core import adjust_for_anisotropy, initialize_variogram_model
+import warnings
+
+
+class OrdinaryKriging:
+    """class OrdinaryKriging
+    Convenience class for easy access to 2D Ordinary Kriging
+
+    Dependencies:
+        numpy
+        scipy
+        matplotlib
+
+    Inputs:
+        X (array-like): X-coordinates of data points.
+        Y (array-like): Y-coordinates of data points.
+        Z (array-like): Values at data points.
+
+        variogram_model (string, optional): Specified which variogram model to use;
+            may be one of the following: linear, power, gaussian, spherical,
+            exponential. Default is linear variogram model. To utilize as custom variogram
+            model, specify 'custom'; you must also provide variogram_parameters and
+            variogram_function.
+        variogram_parameters (list, optional): Parameters that define the
+            specified variogram model. If not provided, parameters will be automatically
+            calculated such that the root-mean-square error for the fit variogram
+            function is minimized.
+                linear - [slope, nugget]
+                power - [scale, exponent, nugget]
+                gaussian - [sill, range, nugget]
+                spherical - [sill, range, nugget]
+                exponential - [sill, range, nugget]
+                hole-effect - [sill, range, nugget]
+            For a custom variogram model, the parameters are required, as custom variogram
+            models currently will not automatically be fit to the data. The code does not
+            check that the provided list contains the appropriate number of parameters for
+            the custom variogram model, so an incorrect parameter list in such a case will
+            probably trigger an esoteric exception someplace deep in the code.
+            NOTE that, by default, the code expects the full sill rather than the partial sill.
+            The user can specify the partial sill (psill) instead of the full sill
+            here by setting the 'use_psill' flag to True (see below).
+        variogram_function (callable, optional): A callable function that must be provided
+            if variogram_model is specified as 'custom'. The function must take only two
+            arguments: first, a list of parameters for the variogram model; second, the
+            distances at which to calculate the variogram model. The list provided in
+            variogram_parameters will be passed to the function as the first argument.
+        nlags (int, optional): Number of averaging bins for the semivariogram.
+            Default is 6.
+        weight (boolean, optional): Flag that specifies if semivariance at smaller lags
+            should be weighted more heavily when automatically calculating variogram model.
+            True indicates that weights will be applied. Default is False.
+            (Kitanidis suggests that the values at smaller lags are more important in
+            fitting a variogram model, so the option is provided to enable such weighting.)
+        use_psill (boolean, optional): Flag that specified whether the user has specified the full sill
+            or the partial sill (psill). Only used if the user specifies the variogram model parameters
+            and if the variogram model is specified as gaussian, spherical, exponential, or hole-effect.
+            If True, the code will interpret the variogram model parameters in terms of the partial sill;
+            if False, the code will interpret the variogram model parameters in terms of the full sill.
+            Default is False, as it is generally easier for the user to think in terms of the full sill.
+        anisotropy_scaling (float, optional): Scalar stretching value to take
+            into account anisotropy. Default is 1 (effectively no stretching).
+            Scaling is applied in the y-direction in the rotated data frame
+            (i.e., after adjusting for the anisotropy_angle, if anisotropy_angle
+            is not 0). This parameter has no effect if coordinate_types is set to
+            'geographic'.
+        anisotropy_angle (float, optional): CCW angle (in degrees) by which to
+            rotate coordinate system in order to take into account anisotropy.
+            Default is 0 (no rotation). Note that the coordinate system is rotated.
+            This parameter has no effect if coordinate_types is set to 'geographic'.
+        verbose (Boolean, optional): Enables program text output to monitor
+            kriging process. Default is False (off).
+        enable_plotting (Boolean, optional): Enables plotting to display
+            variogram. Default is False (off).
+        enable_statistics (Boolean, optional). Default is False
+        coordinates_type (string, optional): One of 'euclidean' or 'geographic'.
+            Determines if the x and y coordinates are interpreted as on a plane
+            ('euclidean') or as coordinates on a sphere ('geographic'). In
+            case of geographic coordinates, x is interpreted as longitude and
+            y as latitude coordinates, both given in degree. Longitudes are 
+            expected in [0, 360] and latitudes in [-90, 90].
+            Default is 'euclidean'.
+
+    Callable Methods:
+        display_variogram_model(): Displays semivariogram and variogram model.
+
+        update_variogram_model(variogram_model, variogram_parameters=None, nlags=6, weight=False,
+            use_psill=False, anisotropy_scaling=1.0, anisotropy_angle=0.0):
+            Changes the variogram model and variogram parameters for
+            the kriging system.
+            Inputs:
+                variogram_model (string): May be any of the variogram models
+                    listed above. May also be 'custom', in which case variogram_parameters
+                    and variogram_function must be specified.
+                variogram_parameters (list, optional): List of variogram model
+                    parameters, as listed above. If not provided, a best fit model
+                    will be calculated as described above.
+                variogram_function (callable, optional): A callable function that must be
+                    provided if variogram_model is specified as 'custom'. See above for
+                    more information.
+                nlags (int, optional): Number of averaging bins for the semivariogram.
+                    Defualt is 6.
+                weight (boolean, optional): Flag that specifies if semivariance at smaller lags
+                    should be weighted more heavily when automatically calculating variogram model.
+                    True indicates that weights will be applied. Default is False.
+                use_psill (boolean, optional): Flag that specified whether the user has specified
+                    the full sill or the partial sill (psill) in the variogram_parameters list.
+                    Default is False.
+                anisotropy_scaling (float, optional): Scalar stretching value to
+                    take into account anisotropy. Default is 1 (effectively no
+                    stretching). Scaling is applied in the y-direction.
+                anisotropy_angle (float, optional): CCW angle (in degrees) by which to
+                    rotate coordinate system in order to take into account
+                    anisotropy. Default is 0 (no rotation).
+
+        switch_verbose(): Enables/disables program text output. No arguments.
+        switch_plotting(): Enables/disable variogram plot display. No arguments.
+
+        get_epsilon_residuals(): Returns the epsilon residuals of the
+            variogram fit. No arguments.
+        plot_epsilon_residuals(): Plots the epsilon residuals of the variogram
+            fit in the order in which they were calculated. No arguments.
+
+        get_statistics(): Returns the Q1, Q2, and cR statistics for the
+            variogram fit (in that order). No arguments.
+
+        print_statistics(): Prints out the Q1, Q2, and cR statistics for
+            the variogram fit. NOTE that ideally Q1 is close to zero,
+            Q2 is close to 1, and cR is as small as possible.
+
+        execute(style, xpoints, ypoints, mask=None): Calculates a kriged grid.
+            Inputs:
+                style (string): Specifies how to treat input kriging points.
+                    Specifying 'grid' treats xpoints and ypoints as two arrays of
+                    x and y coordinates that define a rectangular grid.
+                    Specifying 'points' treats xpoints and ypoints as two arrays
+                    that provide coordinate pairs at which to solve the kriging system.
+                    Specifying 'masked' treats xpoints and ypoints as two arrays of)
+                    x and y coordinates that define a rectangular grid and uses mask
+                    to only evaluate specific points in the grid.
+                xpoints (array-like, dim Nx1): If style is specific as 'grid' or 'masked',
+                    x-coordinates of MxN grid. If style is specified as 'points',
+                    x-coordinates of specific points at which to solve kriging system.
+                ypoints (array-like, dim Mx1): If style is specified as 'grid' or 'masked',
+                    y-coordinates of MxN grid. If style is specified as 'points',
+                    y-coordinates of specific points at which to solve kriging system.
+                mask (boolean array, dim MxN, optional): Specifies the points in the rectangular
+                    grid defined by xpoints and ypoints that are to be excluded in the
+                    kriging calculations. Must be provided if style is specified as 'masked'.
+                    False indicates that the point should not be masked; True indicates that
+                    the point should be masked.
+                backend (string, optional): Specifies which approach to use in kriging.
+                    Specifying 'vectorized' will solve the entire kriging problem at once in a
+                    vectorized operation. This approach is faster but also can consume a
+                    significant amount of memory for large grids and/or large datasets.
+                    Specifying 'loop' will loop through each point at which the kriging system
+                    is to be solved. This approach is slower but also less memory-intensive.
+                    Specifying 'C' will utilize a loop in Cython.
+                    Default is 'vectorized'.
+                n_closest_points (int, optional): For kriging with a moving window, specifies the number
+                    of nearby points to use in the calculation. This can speed up the calculation for large
+                    datasets, but should be used with caution. As Kitanidis notes, kriging with a moving
+                    window can produce unexpected oddities if the variogram model is not carefully chosen.
+            Outputs:
+                zvalues (numpy array, dim MxN or dim Nx1): Z-values of specified grid or at the
+                    specified set of points. If style was specified as 'masked', zvalues will
+                    be a numpy masked array.
+                sigmasq (numpy array, dim MxN or dim Nx1): Variance at specified grid points or
+                    at the specified set of points. If style was specified as 'masked', sigmasq
+                    will be a numpy masked array.
+
+    References:
+        P.K. Kitanidis, Introduction to Geostatistcs: Applications in Hydrogeology,
+        (Cambridge University Press, 1997) 272 p.
+    """
+
+    eps = 1.e-10   # Cutoff for comparison to zero
+    variogram_dict = {'linear': variogram_models.linear_variogram_model,
+                      'power': variogram_models.power_variogram_model,
+                      'gaussian': variogram_models.gaussian_variogram_model,
+                      'spherical': variogram_models.spherical_variogram_model,
+                      'exponential': variogram_models.exponential_variogram_model,
+                      'hole-effect': variogram_models.hole_effect_variogram_model}
+
+    def __init__(self, x, y, z, variogram_model='linear', variogram_parameters=None,
+                 variogram_function=None, nlags=6, weight=False, use_psill=False,
+                 anisotropy_scaling=1.0, anisotropy_angle=0.0,
+                 verbose=False, enable_plotting=False, enable_statistics=False,
+                 coordinates_type='euclidean'):
+
+        # Code assumes 1D input arrays of floats. Ensures that any extraneous dimensions
+        # don't get in the way. Copies are created to avoid any problems with
+        # referencing the original passed arguments.
+        # Also, values are forced to be float... in the future, might be worth
+        # developing complex-number kriging (useful for vector field kriging)
+        self.X_ORIG = np.atleast_1d(np.squeeze(np.array(x, copy=True, dtype=np.float64)))
+        self.Y_ORIG = np.atleast_1d(np.squeeze(np.array(y, copy=True, dtype=np.float64)))
+        self.Z = np.atleast_1d(np.squeeze(np.array(z, copy=True, dtype=np.float64)))
+
+        self.verbose = verbose
+        self.enable_plotting = enable_plotting
+        if self.enable_plotting and self.verbose:
+            print("Plotting Enabled\n")
+
+        # adjust for anisotropy... only implemented for euclidean (rectangular) coordinates,
+        # as anisotropy is ambiguous for geographic coordinates...
+        if coordinates_type == 'euclidean':
+            self.XCENTER = (np.amax(self.X_ORIG) + np.amin(self.X_ORIG))/2.0
+            self.YCENTER = (np.amax(self.Y_ORIG) + np.amin(self.Y_ORIG))/2.0
+            self.anisotropy_scaling = anisotropy_scaling
+            self.anisotropy_angle = anisotropy_angle
+            if self.verbose:
+                print("Adjusting data for anisotropy...")
+            self.X_ADJUSTED, self.Y_ADJUSTED = adjust_for_anisotropy(np.vstack((self.X_ORIG, self.Y_ORIG)).T,
+                                                                     [self.XCENTER, self.YCENTER],
+                                                                     [self.anisotropy_scaling],
+                                                                     [self.anisotropy_angle]).T
+        elif coordinates_type == 'geographic':
+            # Leave everything as is in geographic case.
+            # May be open to discussion?
+            if anisotropy_scaling != 1.0:
+                warnings.warn("Anisotropy is not compatible with geographic "
+                              "coordinates. Ignoring user set anisotropy.",
+                              UserWarning)
+            self.XCENTER= 0.0
+            self.YCENTER= 0.0
+            self.anisotropy_scaling = 1.0
+            self.anisotropy_angle = 0.0
+            self.X_ADJUSTED = self.X_ORIG
+            self.Y_ADJUSTED = self.Y_ORIG
+        else:
+            raise ValueError("Only 'euclidean' and 'geographic' are valid values for "
+                             "coordinates-keyword.")
+        self.coordinates_type = coordinates_type
+
+        # set up variogram model and parameters...
+        self.variogram_model = variogram_model
+        if self.variogram_model not in self.variogram_dict.keys() and self.variogram_model != 'custom':
+            raise ValueError("Specified variogram model '%s' is not supported." % variogram_model)
+        elif self.variogram_model == 'custom':
+            if variogram_function is None or not callable(variogram_function):
+                raise ValueError("Must specify callable function for custom variogram model.")
+            else:
+                self.variogram_function = variogram_function
+        else:
+            self.variogram_function = self.variogram_dict[self.variogram_model]
+
+        if self.verbose:
+            print("Initializing variogram model...")
+
+        # The 'use_psill' kwarg lets the user specify whether variogram_parameters, if specified,
+        # are given in terms of the full sill or the partial sill. The full sill is easier to work
+        # with as a user, but the code works better with the partial sill. If the 'use_psill' is False
+        # (i.e., user is feeding in the full sill), the code converts to partial sill before initializing
+        # the variogram model...
+        if variogram_parameters is None:
+            vp_temp = None
+        elif use_psill:
+            vp_temp = variogram_parameters
+        else:
+            if self.variogram_model in ['gaussian', 'spherical', 'exponential', 'hole-effect']:
+                vp_temp = [variogram_parameters[0] - variogram_parameters[2],
+                           variogram_parameters[1], variogram_parameters[2]]
+            else:
+                vp_temp = variogram_parameters
+        self.lags, self.semivariance, self.variogram_model_parameters = \
+            initialize_variogram_model(np.vstack((self.X_ADJUSTED, self.Y_ADJUSTED)).T, self.Z, self.variogram_model,
+                                       vp_temp, self.variogram_function, nlags, weight, self.coordinates_type)
+
+        if self.verbose:
+            print("Coordinates type: '%s'" % self.coordinates_type, '\n')
+            if self.variogram_model == 'linear':
+                print("Using '%s' Variogram Model" % 'linear')
+                print("Slope:", self.variogram_model_parameters[0])
+                print("Nugget:", self.variogram_model_parameters[1], '\n')
+            elif self.variogram_model == 'power':
+                print("Using '%s' Variogram Model" % 'power')
+                print("Scale:", self.variogram_model_parameters[0])
+                print("Exponent:", self.variogram_model_parameters[1])
+                print("Nugget:", self.variogram_model_parameters[2], '\n')
+            elif self.variogram_model == 'custom':
+                print("Using Custom Variogram Model")
+            else:
+                print("Using '%s' Variogram Model" % self.variogram_model)
+                print("Partial Sill:", self.variogram_model_parameters[0])
+                print("Full Sill:", self.variogram_model_parameters[0] + self.variogram_model_parameters[2])
+                print("Range:", self.variogram_model_parameters[1])
+                print("Nugget:", self.variogram_model_parameters[2], '\n')
+        if self.enable_plotting:
+            self.display_variogram_model()
+
+        if self.verbose:
+            print("Calculating statistics on variogram model fit...")
+        if enable_statistics:
+            self.delta, self.sigma, self.epsilon = core.find_statistics(self.X_ADJUSTED, self.Y_ADJUSTED,
+                                                                        self.Z, self.variogram_function,
+                                                                        self.variogram_model_parameters,
+                                                                        self.coordinates_type)
+            self.Q1 = core.calcQ1(self.epsilon)
+            self.Q2 = core.calcQ2(self.epsilon)
+            self.cR = core.calc_cR(self.Q2, self.sigma)
+            if self.verbose:
+                print("Q1 =", self.Q1)
+                print("Q2 =", self.Q2)
+                print("cR =", self.cR, '\n')
+        else:
+            self.delta, self.sigma, self.epsilon, self.Q1, self.Q2, self.cR = [None]*6
+
+    def update_variogram_model(self, variogram_model, variogram_parameters=None,
+                               variogram_function=None, nlags=6, weight=False, use_psill=False,
+                               anisotropy_scaling=1.0, anisotropy_angle=0.0):
+        """Allows user to update variogram type and/or variogram model parameters."""
+
+        if anisotropy_scaling != self.anisotropy_scaling or \
+           anisotropy_angle != self.anisotropy_angle:
+            if self.coordinates_type == 'euclidean':
+                if self.verbose:
+                    print("Adjusting data for anisotropy...")
+                self.anisotropy_scaling = anisotropy_scaling
+                self.anisotropy_angle = anisotropy_angle
+                self.X_ADJUSTED, self.Y_ADJUSTED = \
+                    adjust_for_anisotropy(np.vstack((self.X_ORIG, self.Y_ORIG)).T,
+                                          [self.XCENTER, self.YCENTER],
+                                          [self.anisotropy_scaling],
+                                          [self.anisotropy_angle]).T
+            elif self.coordinates_type == 'geographic':
+                if anisotropy_scaling != 1.0:
+                    warnings.warn("Anisotropy is not compatible with geographic"
+                                  " coordinates. Ignoring user set anisotropy.",
+                                  UserWarning)
+                self.anisotropy_scaling = 1.0
+                self.anisotropy_angle = 0.0
+                self.X_ADJUSTED = self.X_ORIG
+                self.Y_ADJUSTED = self.Y_ORIG
+
+        self.variogram_model = variogram_model
+        if self.variogram_model not in self.variogram_dict.keys() and self.variogram_model != 'custom':
+            raise ValueError("Specified variogram model '%s' is not supported." % variogram_model)
+        elif self.variogram_model == 'custom':
+            if variogram_function is None or not callable(variogram_function):
+                raise ValueError("Must specify callable function for custom variogram model.")
+            else:
+                self.variogram_function = variogram_function
+        else:
+            self.variogram_function = self.variogram_dict[self.variogram_model]
+        if self.verbose:
+            print("Updating variogram mode...")
+
+        # See note above about the 'use_psill' kwarg...
+        if variogram_parameters is None:
+            vp_temp = None
+        elif use_psill:
+            vp_temp = variogram_parameters
+        else:
+            if self.variogram_model in ['gaussian', 'spherical', 'exponential', 'hole-effect']:
+                vp_temp = [variogram_parameters[0] - variogram_parameters[2],
+                           variogram_parameters[1], variogram_parameters[2]]
+            else:
+                vp_temp = variogram_parameters
+        self.lags, self.semivariance, self.variogram_model_parameters = \
+            initialize_variogram_model(np.vstack((self.X_ADJUSTED, self.Y_ADJUSTED)).T, self.Z, self.variogram_model,
+                                       vp_temp, self.variogram_function, nlags, weight, self.coordinates_type)
+
+        if self.verbose:
+            print("Coordinates type: '%s'" % self.coordinates_type, '\n')
+            if self.variogram_model == 'linear':
+                print("Using '%s' Variogram Model" % 'linear')
+                print("Slope:", self.variogram_model_parameters[0])
+                print("Nugget:", self.variogram_model_parameters[1], '\n')
+            elif self.variogram_model == 'power':
+                print("Using '%s' Variogram Model" % 'power')
+                print("Scale:", self.variogram_model_parameters[0])
+                print("Exponent:", self.variogram_model_parameters[1])
+                print("Nugget:", self.variogram_model_parameters[2], '\n')
+            elif self.variogram_model == 'custom':
+                print("Using Custom Variogram Model")
+            else:
+                print("Using '%s' Variogram Model" % self.variogram_model)
+                print("Partial Sill:", self.variogram_model_parameters[0])
+                print("Full Sill:", self.variogram_model_parameters[0] + self.variogram_model_parameters[2])
+                print("Range:", self.variogram_model_parameters[1])
+                print("Nugget:", self.variogram_model_parameters[2], '\n')
+        if self.enable_plotting:
+            self.display_variogram_model()
+
+        if self.verbose:
+            print("Calculating statistics on variogram model fit...")
+        self.delta, self.sigma, self.epsilon = core.find_statistics(self.X_ADJUSTED, self.Y_ADJUSTED,
+                                                                    self.Z, self.variogram_function,
+                                                                    self.variogram_model_parameters,
+                                                                    self.coordinates_type)
+        self.Q1 = core.calcQ1(self.epsilon)
+        self.Q2 = core.calcQ2(self.epsilon)
+        self.cR = core.calc_cR(self.Q2, self.sigma)
+        if self.verbose:
+            print("Q1 =", self.Q1)
+            print("Q2 =", self.Q2)
+            print("cR =", self.cR, '\n')
+
+    def display_variogram_model(self):
+        """Displays variogram model with the actual binned data"""
+        fig = plt.figure()
+        ax = fig.add_subplot(111)
+        ax.plot(self.lags, self.semivariance, 'r*')
+        ax.plot(self.lags,
+                self.variogram_function(self.variogram_model_parameters, self.lags), 'k-')
+        plt.show()
+
+    def switch_verbose(self):
+        """Allows user to switch code talk-back on/off. Takes no arguments."""
+        self.verbose = not self.verbose
+
+    def switch_plotting(self):
+        """Allows user to switch plot display on/off. Takes no arguments."""
+        self.enable_plotting = not self.enable_plotting
+
+    def get_epsilon_residuals(self):
+        """Returns the epsilon residuals for the variogram fit."""
+        return self.epsilon
+
+    def plot_epsilon_residuals(self):
+        """Plots the epsilon residuals for the variogram fit."""
+        fig = plt.figure()
+        ax = fig.add_subplot(111)
+        ax.scatter(range(self.epsilon.size), self.epsilon, c='k', marker='*')
+        ax.axhline(y=0.0)
+        plt.show()
+
+    def get_statistics(self):
+        return self.Q1, self.Q2, self.cR
+
+    def print_statistics(self):
+        print("Q1 =", self.Q1)
+        print("Q2 =", self.Q2)
+        print("cR =", self.cR)
+
+    def _get_kriging_matrix(self, n):
+        """Assembles the kriging matrix."""
+
+        xy = np.concatenate((self.X_ADJUSTED[:, np.newaxis], self.Y_ADJUSTED[:, np.newaxis]), axis=1)
+        d = cdist(xy, xy, 'euclidean')
+        a = np.zeros((n+1, n+1))
+        a[:n, :n] = - self.variogram_function(self.variogram_model_parameters, d)
+        np.fill_diagonal(a, 0.)
+        a[n, :] = 1.0
+        a[:, n] = 1.0
+        a[n, n] = 0.0
+
+        return a
+
+    def _exec_vector(self, a, bd, mask):
+        """Solves the kriging system as a vectorized operation. This method
+        can take a lot of memory for large grids and/or large datasets."""
+
+        npt = bd.shape[0]
+        n = self.X_ADJUSTED.shape[0]
+        zero_index = None
+        zero_value = False
+
+        a_inv = scipy.linalg.inv(a)
+
+        if np.any(np.absolute(bd) <= self.eps):
+            zero_value = True
+            zero_index = np.where(np.absolute(bd) <= self.eps)
+
+        b = np.zeros((npt, n+1, 1))
+        b[:, :n, 0] = - self.variogram_function(self.variogram_model_parameters, bd)
+        if zero_value:
+            b[zero_index[0], zero_index[1], 0] = 0.0
+        b[:, n, 0] = 1.0
+
+        if (~mask).any():
+            mask_b = np.repeat(mask[:, np.newaxis, np.newaxis], n+1, axis=1)
+            b = np.ma.array(b, mask=mask_b)
+
+        x = np.dot(a_inv, b.reshape((npt, n+1)).T).reshape((1, n+1, npt)).T
+        zvalues = np.sum(x[:, :n, 0] * self.Z, axis=1)
+        sigmasq = np.sum(x[:, :, 0] * -b[:, :, 0], axis=1)
+
+        return zvalues, sigmasq
+
+    def _exec_loop(self, a, bd_all, mask):
+        """Solves the kriging system by looping over all specified points.
+        Less memory-intensive, but involves a Python-level loop."""
+
+        npt = bd_all.shape[0]
+        n = self.X_ADJUSTED.shape[0]
+        zvalues = np.zeros(npt)
+        sigmasq = np.zeros(npt)
+
+        a_inv = scipy.linalg.inv(a)
+
+        for j in np.nonzero(~mask)[0]:   # Note that this is the same thing as range(npt) if mask is not defined,
+            bd = bd_all[j]               # otherwise it takes the non-masked elements.
+            if np.any(np.absolute(bd) <= self.eps):
+                zero_value = True
+                zero_index = np.where(np.absolute(bd) <= self.eps)
+            else:
+                zero_index = None
+                zero_value = False
+
+            b = np.zeros((n+1, 1))
+            b[:n, 0] = - self.variogram_function(self.variogram_model_parameters, bd)
+            if zero_value:
+                b[zero_index[0], 0] = 0.0
+            b[n, 0] = 1.0
+            x = np.dot(a_inv, b)
+            zvalues[j] = np.sum(x[:n, 0] * self.Z)
+            sigmasq[j] = np.sum(x[:, 0] * -b[:, 0])
+
+        return zvalues, sigmasq
+
+    def _exec_loop_moving_window(self, a_all, bd_all, mask, bd_idx):
+        """Solves the kriging system by looping over all specified points.
+        Less memory-intensive, but involves a Python-level loop."""
+        import scipy.linalg.lapack
+
+        npt = bd_all.shape[0]
+        n = bd_idx.shape[1]
+        zvalues = np.zeros(npt)
+        sigmasq = np.zeros(npt)
+
+        for i in np.nonzero(~mask)[0]:   # Note that this is the same thing as range(npt) if mask is not defined,
+            b_selector = bd_idx[i]       # otherwise it takes the non-masked elements.
+            bd = bd_all[i]
+
+            a_selector = np.concatenate((b_selector, np.array([a_all.shape[0] - 1])))
+            a = a_all[a_selector[:, None], a_selector]
+
+            if np.any(np.absolute(bd) <= self.eps):
+                zero_value = True
+                zero_index = np.where(np.absolute(bd) <= self.eps)
+            else:
+                zero_index = None
+                zero_value = False
+            b = np.zeros((n+1, 1))
+            b[:n, 0] = - self.variogram_function(self.variogram_model_parameters, bd)
+            if zero_value:
+                b[zero_index[0], 0] = 0.0
+            b[n, 0] = 1.0
+
+            x = scipy.linalg.solve(a, b)
+
+            zvalues[i] = x[:n, 0].dot(self.Z[b_selector])
+            sigmasq[i] = - x[:, 0].dot(b[:, 0])
+
+        return zvalues, sigmasq
+
+    def execute(self, style, xpoints, ypoints, mask=None, backend='vectorized', n_closest_points=None):
+        """Calculates a kriged grid and the associated variance.
+
+        This is now the method that performs the main kriging calculation. Note that currently
+        measurements (i.e., z values) are considered 'exact'. This means that, when a specified
+        coordinate for interpolation is exactly the same as one of the data points, the variogram
+        evaluated at the point is forced to be zero. Also, the diagonal of the kriging matrix is
+        also always forced to be zero. In forcing the variogram evaluated at data points to be zero,
+        we are effectively saying that there is no variance at that point (no uncertainty,
+        so the value is 'exact').
+
+        In the future, the code may include an extra 'exact_values' boolean flag that can be
+        adjusted to specify whether to treat the measurements as 'exact'. Setting the flag
+        to false would indicate that the variogram should not be forced to be zero at zero distance
+        (i.e., when evaluated at data points). Instead, the uncertainty in the point will be
+        equal to the nugget. This would mean that the diagonal of the kriging matrix would be set to
+        the nugget instead of to zero.
+
+        Inputs:
+            style (string): Specifies how to treat input kriging points.
+                Specifying 'grid' treats xpoints and ypoints as two arrays of
+                x and y coordinates that define a rectangular grid.
+                Specifying 'points' treats xpoints and ypoints as two arrays
+                that provide coordinate pairs at which to solve the kriging system.
+                Specifying 'masked' treats xpoints and ypoints as two arrays of
+                x and y coordinates that define a rectangular grid and uses mask
+                to only evaluate specific points in the grid.
+            xpoints (array-like, dim N): If style is specific as 'grid' or 'masked',
+                x-coordinates of MxN grid. If style is specified as 'points',
+                x-coordinates of specific points at which to solve kriging system.
+            ypoints (array-like, dim M): If style is specified as 'grid' or 'masked',
+                y-coordinates of MxN grid. If style is specified as 'points',
+                y-coordinates of specific points at which to solve kriging system.
+                Note that in this case, xpoints and ypoints must have the same dimensions
+                (i.e., M = N).
+            mask (boolean array, dim MxN, optional): Specifies the points in the rectangular
+                grid defined by xpoints and ypoints that are to be excluded in the
+                kriging calculations. Must be provided if style is specified as 'masked'.
+                False indicates that the point should not be masked, so the kriging system
+                will be solved at the point.
+                True indicates that the point should be masked, so the kriging system should
+                will not be solved at the point.
+            backend (string, optional): Specifies which approach to use in kriging.
+                Specifying 'vectorized' will solve the entire kriging problem at once in a
+                vectorized operation. This approach is faster but also can consume a
+                significant amount of memory for large grids and/or large datasets.
+                Specifying 'loop' will loop through each point at which the kriging system
+                is to be solved. This approach is slower but also less memory-intensive.
+                Specifying 'C' will utilize a loop in Cython.
+                Default is 'vectorized'.
+            n_closest_points (int, optional): For kriging with a moving window, specifies the number
+                of nearby points to use in the calculation. This can speed up the calculation for large
+                datasets, but should be used with caution. As Kitanidis notes, kriging with a moving
+                window can produce unexpected oddities if the variogram model is not carefully chosen.
+        Outputs:
+            zvalues (numpy array, dim MxN or dim Nx1): Z-values of specified grid or at the
+                specified set of points. If style was specified as 'masked', zvalues will
+                be a numpy masked array.
+            sigmasq (numpy array, dim MxN or dim Nx1): Variance at specified grid points or
+                at the specified set of points. If style was specified as 'masked', sigmasq
+                will be a numpy masked array.
+        """
+
+        if self.verbose:
+            print("Executing Ordinary Kriging...\n")
+
+        if style != 'grid' and style != 'masked' and style != 'points':
+            raise ValueError("style argument must be 'grid', 'points', or 'masked'")
+
+        xpts = np.atleast_1d(np.squeeze(np.array(xpoints, copy=True)))
+        ypts = np.atleast_1d(np.squeeze(np.array(ypoints, copy=True)))
+        n = self.X_ADJUSTED.shape[0]
+        nx = xpts.size
+        ny = ypts.size
+        a = self._get_kriging_matrix(n)
+
+        if style in ['grid', 'masked']:
+            if style == 'masked':
+                if mask is None:
+                    raise IOError("Must specify boolean masking array when style is 'masked'.")
+                if mask.shape[0] != ny or mask.shape[1] != nx:
+                    if mask.shape[0] == nx and mask.shape[1] == ny:
+                        mask = mask.T
+                    else:
+                        raise ValueError("Mask dimensions do not match specified grid dimensions.")
+                mask = mask.flatten()
+            npt = ny*nx
+            grid_x, grid_y = np.meshgrid(xpts, ypts)
+            xpts = grid_x.flatten()
+            ypts = grid_y.flatten()
+
+        elif style == 'points':
+            if xpts.size != ypts.size:
+                raise ValueError("xpoints and ypoints must have same dimensions "
+                                 "when treated as listing discrete points.")
+            npt = nx
+        else:
+            raise ValueError("style argument must be 'grid', 'points', or 'masked'")
+
+        if self.coordinates_type == 'euclidean':
+            xpts, ypts = adjust_for_anisotropy(np.vstack((xpts, ypts)).T, [self.XCENTER, self.YCENTER],
+                                               [self.anisotropy_scaling], [self.anisotropy_angle]).T
+            xy_data = np.concatenate((self.X_ADJUSTED[:, np.newaxis], self.Y_ADJUSTED[:, np.newaxis]), axis=1)
+            xy_points = np.concatenate((xpts[:, np.newaxis], ypts[:, np.newaxis]), axis=1)
+        elif self.coordinates_type == 'geographic':
+            # Quick version:
+            # Only difference between euclidean and spherical space regarding kriging is the distance
+            # metric.
+            # Since the relationship between three dimensional euclidean distance and great circle distance
+            # on the sphere is monotonous, use the existing (euclidean) infrastructure for nearest neighbour
+            # search and distance calculation in euclidean three space and convert distances to
+            # great circle distances afterwards.
+            lon_d = self.X_ADJUSTED[:, np.newaxis] * np.pi / 180.0
+            lat_d = self.Y_ADJUSTED[:, np.newaxis] * np.pi / 180.0
+            xy_data = np.concatenate((np.cos(lon_d)*np.cos(lat_d), np.sin(lon_d)*np.cos(lat_d), np.sin(lat_d)), axis=1)
+            lon_p = xpts[:, np.newaxis] * np.pi / 180.0
+            lat_p = ypts[:, np.newaxis] * np.pi / 180.0
+            xy_points = np.concatenate((np.cos(lon_p)*np.cos(lat_p), np.sin(lon_p)*np.cos(lat_p), np.sin(lat_p)), axis=1)
+
+        if style != 'masked':
+            mask = np.zeros(npt, dtype='bool')
+
+        c_pars = None
+        if backend == 'C':
+            try:
+                from .lib.cok import _c_exec_loop, _c_exec_loop_moving_window
+            except ImportError:
+                print('Warning: failed to load Cython extensions.\n'\
+                      '   See https://github.com/bsmurphy/PyKrige/issues/8 \n'\
+                      '   Falling back to a pure python backend...')
+                backend = 'loop'
+            except:
+                raise RuntimeError("Unknown error in trying to load Cython extension.")
+
+            c_pars = {key: getattr(self, key) for key in ['Z', 'eps', 'variogram_model_parameters',
+                                                          'variogram_function']}
+
+        if n_closest_points is not None:
+            from scipy.spatial import cKDTree
+            tree = cKDTree(xy_data)
+            bd, bd_idx = tree.query(xy_points, k=n_closest_points, eps=0.0)
+            if self.coordinates_type == 'geographic':
+                # Convert euclidean distances to great circle distances:
+                bd = core.euclid3_to_great_circle(bd)
+            
+            if backend == 'loop':
+                zvalues, sigmasq = self._exec_loop_moving_window(a, bd, mask, bd_idx)
+            elif backend == 'C':
+                zvalues, sigmasq = _c_exec_loop_moving_window(a, bd, mask.astype('int8'),
+                                                              bd_idx, self.X_ADJUSTED.shape[0], c_pars)
+            else:
+                raise ValueError('Specified backend {} for a moving window is not supported.'.format(backend))
+        else:
+            bd = cdist(xy_points,  xy_data, 'euclidean')
+            if self.coordinates_type == 'geographic':
+                # Convert euclidean distances to great circle distances:
+                bd = core.euclid3_to_great_circle(bd)
+            
+            if backend == 'vectorized':
+                zvalues, sigmasq = self._exec_vector(a, bd, mask)
+            elif backend == 'loop':
+                zvalues, sigmasq = self._exec_loop(a, bd, mask)
+            elif backend == 'C':
+                zvalues, sigmasq = _c_exec_loop(a, bd, mask.astype('int8'), self.X_ADJUSTED.shape[0],  c_pars)
+            else:
+                raise ValueError('Specified backend {} is not supported for 2D ordinary kriging.'.format(backend))
+
+        if style == 'masked':
+            zvalues = np.ma.array(zvalues, mask=mask)
+            sigmasq = np.ma.array(sigmasq, mask=mask)
+
+        if style in ['masked', 'grid']:
+            zvalues = zvalues.reshape((ny, nx))
+            sigmasq = sigmasq.reshape((ny, nx))
+
+        return zvalues, sigmasq