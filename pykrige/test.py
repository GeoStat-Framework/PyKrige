--- conflicted
+++ resolved
@@ -1389,8 +1389,6 @@
         self.assertTrue(np.allclose(z_func, z_lin))
         self.assertTrue(np.allclose(ss_func, ss_lin))
 
-
-<<<<<<< HEAD
     def test_geometric_code(self):
         # Test great_circle_distance and euclid3_to_great_circle against each other:
         lon_ref = [0.0, 175.0, 61.234, 267.5]
@@ -1424,7 +1422,7 @@
         
         # Execute on grid:
         z, ss = OK.execute('grid', grid_lon, grid_lat)
-=======
+
 @unittest.skipUnless(SKLEARN_INSTALLED, "scikit-learn not installed")
 class TestKrige(unittest.TestCase):
 
@@ -1460,7 +1458,6 @@
             if hasattr(estimator, 'cv_results_'):
                 assert estimator.cv_results_['mean_train_score'] > 0
 
->>>>>>> 07af4a54
 
 if __name__ == '__main__':
     unittest.main()